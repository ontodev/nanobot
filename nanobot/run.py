--- conflicted
+++ resolved
@@ -2,11 +2,7 @@
 import json
 import logging
 import os
-<<<<<<< HEAD
 import psycopg2
-import sqlite3
-=======
->>>>>>> 22407b9b
 import traceback
 
 from collections import defaultdict
@@ -513,11 +509,7 @@
 
     :return: table name of index table, or None
     """
-<<<<<<< HEAD
     res = SQLITE_CONN.execute('SELECT "table" FROM "table" WHERE "type" = \'index\'').fetchone()
-=======
-    res = CONN.execute('SELECT "table" FROM "table" WHERE "type" = \'index\'').fetchone()
->>>>>>> 22407b9b
     if res:
         return res["table"]
     return None
@@ -1844,17 +1836,9 @@
         )
         LOGGER.addHandler(fh)
 
-<<<<<<< HEAD
-    # sqlite3 is required for executescript used in load
-    sqlite_conn = sqlite3.connect(db, check_same_thread=False)
-    CONFIG = read_config_files(table_config, Lark(grammar, parser="lalr", transformer=TreeToDict()))
-    CONFIG["db"] = sqlite_conn
-    configure_db(CONFIG)
-=======
     CONFIG = configure_and_or_load(table_config, db, False)
     CONFIG = json.loads(CONFIG)
     CONFIG["db"] = db
->>>>>>> 22407b9b
 
     # SQLAlchemy connection required for sprocket/gizmos
     abspath = os.path.abspath(db)
